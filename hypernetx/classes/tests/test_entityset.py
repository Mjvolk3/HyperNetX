import numpy as np
import pytest

from collections.abc import Iterable
from collections import UserList
from hypernetx.classes import EntitySet
from hypernetx.classes.entityset import restrict_to_two_columns

from pandas import DataFrame, Series

<<<<<<< HEAD
def test_construct_entityset_from_empty_dict():
    es = EntitySet({})
    assert len(es.elements) == 0
    assert es.dimsize == 1


@pytest.mark.xfail(reason="default arguments fail for empty Entity")
def test_construct_empty_entityset():
=======

def test_empty_entityset():
>>>>>>> b84a9b5b
    es = EntitySet()
    assert es.empty
    assert len(es.elements) == 0
    assert es.elements == {}
    assert es.dimsize == 0


def test_entityset_from_dataframe():
    data_dict = {
        1: ["A", "D"],
        2: ["A", "C", "D"],
        3: ["D"],
        4: ["A", "B"],
        5: ["B", "C"],
    }

    all_edge_pairs = Series(data_dict).explode()

    entity = DataFrame(
        {"edges": all_edge_pairs.index.to_list(), "nodes": all_edge_pairs.values}
    )

    es = EntitySet(entity=entity)

    assert not es.empty
    assert len(es.elements) == 5
    assert es.dimsize == 2
    assert es.uid is None


class TestEntitySetOnSevenBySixDataset:
    # Tests on different inputs for entity and data
    def test_entityset_from_dictionary(self, sbs):
        ent = EntitySet(entity=sbs.edgedict)
        assert len(ent.elements) == 6

    def test_entityset_from_ndarray_sbs(self, sbs):
        ent_sbs = EntitySet(data=np.asarray(sbs.data), labels=sbs.labels)

        assert ent_sbs.size() == 6
        assert len(ent_sbs.uidset) == 6
        assert len(ent_sbs.children) == 7
        assert isinstance(ent_sbs.incidence_dict["I"], list)
        assert "I" in ent_sbs
        assert "K" in ent_sbs

    # Tests for properties
    @pytest.mark.skip(reason="TODO: implement")
    def test_cell_properties(self):
        pass

    @pytest.mark.skip(reason="TODO: implement")
    def test_cell_weights(self):
        pass

    @pytest.mark.skip(reason="TODO: implement")
    def test_children(self):
        pass

    @pytest.mark.skip(reason="TODO: implement")
    def test_data(self):
        pass

    @pytest.mark.skip(reason="TODO: implement")
    def test_dataframe(self):
        pass

    @pytest.mark.skip(reason="TODO: implement")
    def test_dimensions(self):
        pass

    @pytest.mark.skip(reason="TODO: implement")
    def test_dimsize(self):
        pass

    def test_dimensions_equal_dimsize(self, sbs):
        ent_sbs = EntitySet(data=np.asarray(sbs.data), labels=sbs.labels)
        assert ent_sbs.dimsize == len(ent_sbs.dimensions)

    @pytest.mark.skip(reason="TODO: implement")
    def test_elements(self):
        pass

    @pytest.mark.skip(reason="TODO: implement")
    def test_empty(self):
        pass

    @pytest.mark.skip(reason="TODO: implement")
    def test_incidence_dict(self):
        pass

    @pytest.mark.skip(reason="TODO: implement")
    def test_isstatic(self):
        pass

    @pytest.mark.skip(reason="TODO: implement")
    def test_labels(self):
        pass

    @pytest.mark.skip(reason="TODO: implement")
    def test_memberships(self):
        pass

    @pytest.mark.skip(reason="TODO: implement")
    def test_properties(self):
        pass

    @pytest.mark.skip(reason="TODO: implement")
    def test_uid(self):
        pass

    @pytest.mark.skip(reason="TODO: implement")
    def test_uidset(self):
        pass

    # Tests for methods
    @pytest.mark.skip(reason="TODO: implement")
    def test_add(self):
        pass

    @pytest.mark.skip(reason="TODO: implement")
    def test_add_element(self):
        pass

    @pytest.mark.skip(reason="TODO: implement")
    def test_add_elements_from(self):
        pass

    @pytest.mark.skip(reason="TODO: implement")
    def test_assign_properties(self):
        pass

    @pytest.mark.skip(reason="TODO: implement")
    def test_collapse_identitical_elements(self):
        pass

    @pytest.mark.skip(reason="TODO: implement")
    def test_elements_by_column(self):
        pass

    def test_elements_by_level(self, sbs):
        ent_sbs = EntitySet(data=np.asarray(sbs.data), labels=sbs.labels)
        assert ent_sbs.elements_by_level(0, 1)

    @pytest.mark.skip(reason="TODO: implement")
    def test_encode(self):
        pass

    @pytest.mark.skip(reason="TODO: implement")
    def test_get_cell_properties(self):
        pass

    @pytest.mark.skip(reason="TODO: implement")
    def test_get_cell_property(self):
        pass

    @pytest.mark.skip(reason="TODO: implement")
    def test_get_properties(self):
        pass

    @pytest.mark.skip(reason="TODO: implement")
    def test_get_property(self):
        pass

    def test_incidence_matrix(self, sbs):
        ent_sbs = EntitySet(data=np.asarray(sbs.data), labels=sbs.labels)
        assert ent_sbs.incidence_matrix(1, 0).todense().shape == (6, 7)

    def test_index(self, sbs):
        ent_sbs = EntitySet(data=np.asarray(sbs.data), labels=sbs.labels)
        assert ent_sbs.index("nodes") == 1
        assert ent_sbs.index("nodes", "K") == (1, 3)

    def test_indices(self, sbs):
        ent_sbs = EntitySet(data=np.asarray(sbs.data), labels=sbs.labels)
        assert ent_sbs.indices("nodes", "K") == [3]
        assert ent_sbs.indices("nodes", ["K", "T1"]) == [3, 4]

    @pytest.mark.skip(reason="TODO: implement")
    def test_is_empty(self):
        pass

    @pytest.mark.skip(reason="TODO: implement")
    def test_level(self):
        pass

    @pytest.mark.skip(reason="TODO: implement")
    def test_remove(self):
        pass

    @pytest.mark.skip(reason="TODO: implement")
    def test_remove_elements(self):
        pass

    @pytest.mark.skip(reason="TODO: implement")
    def test_restrict_to(self):
        pass

    @pytest.mark.skip(reason="TODO: implement")
    def test_restrict_to_indices(self):
        pass

    @pytest.mark.skip(reason="TODO: implement")
    def test_restrict_to_levels(self):
        pass

    @pytest.mark.skip(reason="TODO: implement")
    def test_set_cell_property(self):
        pass

    @pytest.mark.skip(reason="TODO: implement")
    def test_set_property(self):
        pass

    @pytest.mark.skip(reason="TODO: implement")
    def test_size(self):
        pass

    def test_translate(self, sbs):
        ent_sbs = EntitySet(data=np.asarray(sbs.data), labels=sbs.labels)
        assert ent_sbs.translate(0, 0) == "P"
        assert ent_sbs.translate(1, [3, 4]) == ["K", "T1"]

    def test_translate_arr(self, sbs):
        ent_sbs = EntitySet(data=np.asarray(sbs.data), labels=sbs.labels)
        assert ent_sbs.translate_arr((0, 0)) == ["P", "A"]

    @pytest.mark.skip(reason="TODO: implement")
    def test_uidset_by_column(self):
        pass

    def test_uidset_by_level(self, sbs):
        ent_sbs = EntitySet(data=np.asarray(sbs.data), labels=sbs.labels)

        assert ent_sbs.uidset_by_level(0) == {"I", "L", "O", "P", "R", "S"}
        assert ent_sbs.uidset_by_level(1) == {"A", "C", "E", "K", "T1", "T2", "V"}


class TestEntitySetOnHarryPotterDataSet:
    def test_entityset_from_ndarray(self, harry_potter):
        ent_hp = EntitySet(
            data=np.asarray(harry_potter.data), labels=harry_potter.labels
        )
        assert len(ent_hp.uidset) == 7
        assert len(ent_hp.elements) == 7
        assert isinstance(ent_hp.elements["Hufflepuff"], UserList)
        assert not ent_hp.is_empty()
        assert len(ent_hp.incidence_dict["Gryffindor"]) == 6

    def test_custom_attributes(self, harry_potter):
        ent_hp = EntitySet(
            data=np.asarray(harry_potter.data), labels=harry_potter.labels
        )
        assert ent_hp.__len__() == 7
        assert isinstance(ent_hp.__str__(), str)
        assert isinstance(ent_hp.__repr__(), str)
        assert isinstance(ent_hp.__contains__("Muggle"), bool)
        assert ent_hp.__contains__("Muggle") is True
        assert ent_hp.__getitem__("Slytherin") == [
            "Half-blood",
            "Pure-blood",
            "Pure-blood or half-blood",
        ]
        assert isinstance(ent_hp.__iter__(), Iterable)
        assert isinstance(ent_hp.__call__(), Iterable)
        assert ent_hp.__call__().__next__() == "Unknown House"

    def test_restrict_to_levels(self, harry_potter):
        ent_hp = EntitySet(
            data=np.asarray(harry_potter.data), labels=harry_potter.labels
        )
        assert len(ent_hp.restrict_to_levels([0]).uidset) == 7

    def test_restrict_to_indices(self, harry_potter):
        ent_hp = EntitySet(
            data=np.asarray(harry_potter.data), labels=harry_potter.labels
        )
        assert ent_hp.restrict_to_indices([1, 2]).uidset == {
            "Gryffindor",
            "Ravenclaw",
        }


# testing entityset helpers


def test_restrict_to_two_columns_on_ndarray(harry_potter):
    data = np.asarray(harry_potter.data)
    labels = harry_potter.labels
    expected_num_cols = 2
    expected_ndarray_first_row = np.array([1, 1])

    entity, data, labels = restrict_to_two_columns(
        entity=None,
        data=data,
        labels=labels,
        cell_properties=None,
        weight_col="cell_weights",
        weights=1,
        level1=0,
        level2=1,
        misc_cell_props_col="properties",
    )

    assert entity is None
    assert len(labels) == 2
    assert 0 in labels
    assert 1 in labels

    print(data)
    print(type(data[0]))

    assert data.shape[1] == expected_num_cols
    assert np.array_equal(data[0], expected_ndarray_first_row)


@pytest.mark.skip(reason="TODO: implement")
def test_restrict_to_two_columns_on_dataframe(sbs):
    pass


@pytest.mark.skip(reason="TODO: implement")
def build_dataframe_from_entity_on_dataframe(sbs):
    pass


@pytest.mark.xfail(
    reason="at some point we are casting out and back to categorical dtype without preserving categories ordering from `labels` provided to constructor"
)
def test_level(sbs):
    # TODO: at some point we are casting out and back to categorical dtype without
    #  preserving categories ordering from `labels` provided to constructor
    ent_sbs = EntitySet(data=np.asarray(sbs.data), labels=sbs.labels)
    assert ent_sbs.level("I") == (0, 5)  # fails
    assert ent_sbs.level("K") == (1, 3)
    assert ent_sbs.level("K", max_level=0) is None


@pytest.mark.xfail(
    reason="Entity does not remove row duplicates from self._data if constructed from np.ndarray, defaults to first two cols as data cols"
)
def test_attributes(ent_hp):
    assert isinstance(ent_hp.data, np.ndarray)
    # TODO: Entity does not remove row duplicates from self._data if constructed from np.ndarray
    assert ent_hp.data.shape == ent_hp.dataframe[ent_hp._data_cols].shape  # fails
    assert isinstance(ent_hp.labels, dict)
    # TODO: Entity defaults to first two cols as data cols
    assert ent_hp.dimensions == (7, 11, 10, 36, 26)  # fails
    assert ent_hp.dimsize == 5  # fails
    df = ent_hp.dataframe[ent_hp._data_cols]
    assert list(df.columns) == [  # fails
        "House",
        "Blood status",
        "Species",
        "Hair colour",
        "Eye colour",
    ]
    assert ent_hp.dimensions == tuple(df.nunique())
    assert set(ent_hp.labels["House"]) == set(df["House"].unique())<|MERGE_RESOLUTION|>--- conflicted
+++ resolved
@@ -8,19 +8,8 @@
 
 from pandas import DataFrame, Series
 
-<<<<<<< HEAD
-def test_construct_entityset_from_empty_dict():
-    es = EntitySet({})
-    assert len(es.elements) == 0
-    assert es.dimsize == 1
-
-
-@pytest.mark.xfail(reason="default arguments fail for empty Entity")
-def test_construct_empty_entityset():
-=======
-
 def test_empty_entityset():
->>>>>>> b84a9b5b
+
     es = EntitySet()
     assert es.empty
     assert len(es.elements) == 0
